--- conflicted
+++ resolved
@@ -11,13 +11,6 @@
 #' @export
 #'
 listGeneSet <- function(organism="hsapiens",hostName="http://www.webgestalt.org/"){
-<<<<<<< HEAD
-  cacheData <- cacheFile(hostName, c("summary", "geneset"))
-  if (! cacheData$Succeed) {
-    return(cacheData$ERROR)
-  }
-  jsonData <- cacheData$jsonData
-=======
 	if (startsWith(hostName, "file://")) {
 		jsonData <- fromJSON(file=removeFileProtocol(file.path(hostName, "genesetsummary.json")))
 	} else {
@@ -27,7 +20,6 @@
 		}
 		jsonData <- content(response)
 	}
->>>>>>> c3df636f
 	ids <- jsonData[[organism]]
 	name1 <- names(ids)
 	idList <- data.frame(name="",description="",idType="",stringsAsFactors=F)
