#' Load gene set data
#'
#' @inheritParams WebGestaltR
#'
#' @return A list of \code{geneSet}, \code{geneSetDes}, \code{geneSetDag}, \code{geneSetNet}, \code{standardId}.
#' \describe{
#'  \item{geneSet}{Gene set: A data frame with columns of "geneSet", "description", "genes"}
#'  \item{geneSetDes}{Description: A data frame with columns of two columns of gene set ID and description}
#'  \item{geneSetDag}{DAG: A edge list data frame of two columns of parent and child. Or a list of data frames if multilple databases are given.}
#'  \item{geneSetNet}{Network: A edge list data frame of two columns connecting nodes. Or a list of data frames if multilple databases are given.}
#'  \item{standardId}{The standard ID of the gene set}
#' }
#'
#' @importFrom dplyr select distinct filter %>%
#' @importFrom httr modify_url
#' @export
loadGeneSet <- function(organism="hsapiens", enrichDatabase=NULL, enrichDatabaseFile=NULL, enrichDatabaseType=NULL, enrichDatabaseDescriptionFile=NULL, hostName="http://www.webgestalt.org/") {
	# TODO: multiple custom database ID types?
	geneSet <- NULL    ##gene sets
	geneSetDes <- NULL ##gene set description file
	geneSetDag <- list() ##gene set DAG file
	geneSetNet <- list() ##gene set network file
	standardId <- NULL

	if (organism != "others" && !is.null(enrichDatabaseFile) && is.null(enrichDatabaseType)) {
		stop("The ID type should be given in enrichDatabaseType for custom GMT files, e.g. genesymbol.")
	}
	# necessary because loop with length used below. enrichDatabase will skip NULL
	if (!is.vector(enrichDatabaseFile)) {
		enrichDatabaseFile = list(enrichDatabaseFile)
	}
	if (!is.vector(enrichDatabaseDescriptionFile)) {
		enrichDatabaseDescriptionFile = list(enrichDatabaseDescriptionFile)
	}
	if (length(enrichDatabaseFile) != length(enrichDatabaseDescriptionFile)) {
		stop("The number of custom database and its description files should be equal. Use NULL for placeholder.")
	}
	if (organism != "others") {  # supported organism
		geneSetInfo <- listGeneSet(organism=organism, hostName=hostName)
		#  load build-in databases
		for (enrichDb in enrichDatabase) {
			if (is.null(enrichDb) || enrichDb == "others") { next }  # just for backward compatibility
			if (!enrichDb %in% geneSetInfo$name) {
				warning("Database ", enrichDb, " is not supported")
				next
			}
			# get the ID type of the enriched database, such as entrezgene or phosphsiteSeq
			thisStandardId <- filter(geneSetInfo, .data$name==enrichDb)[[1, "idType"]]
			if (!is.null(standardId) && standardId != thisStandardId) {
				stop("Databases have inconsistent ID types. Mixed gene annotation databases with phosphosite databases?")
			}
			standardId <- thisStandardId

			#########Read GMT file from the existing database###########
<<<<<<< HEAD
			query=list(organism=organism, database=enrichDatabase, standardId=standardId, fileType="gmt")
			gmtUrl <- modify_url(file.path(hostName,"api","geneset"), query=query)
			geneSet <- readGmt(gmtUrl, hostName, paths=c("geneset"), query=query)

			if(.hasError(geneSet)){
				return(geneSet)
=======
			if (startsWith(hostName, "file://")) {
				gmtPath <- removeFileProtocol(file.path(hostName, "geneset", paste0(paste(organism, enrichDb, standardId, sep="_"), ".gmt")))
				thisGeneSet <-  readGmt(gmtPath)
				thisGeneSet$database <- enrichDb # add a column for database source
				geneSet <- rbind(geneSet, thisGeneSet)
			} else {
				gmtUrl <- modify_url(file.path(hostName, "api", "geneset"), query=list(organism=organism, database=enrichDb, standardId=standardId, fileType="gmt"))
				thisGeneSet <-  readGmt(gmtUrl)
				thisGeneSet$database <- enrichDb
				geneSet <- rbind(geneSet, thisGeneSet)
>>>>>>> c3df636f
			}

			#########Read the description file#############
			geneSetDes <- rbind(geneSetDes, .loadGeneSetData(hostName, organism, enrichDb, standardId, "des"))

			###########Try to load the DAG file#################
			# assignment considering possible return of NULL
			# list[] <- NULL will delete the element
			geneSetDag[enrichDb] <- list(.loadGeneSetData(hostName, organism, enrichDb, standardId, "dag"))

			###########Try to load the network file if the gene sets are generated from the network##########
			geneSetNet[enrichDb] <- list(.loadGeneSetData(hostName, organism, enrichDb, standardId, "net"))
		}

		# load local database files
		for (i in 1:length(enrichDatabaseFile)) {
			enrichDbFile <- enrichDatabaseFile[[i]]
			if (is.null(enrichDbFile)) { next }

			thisGeneSet <- idMapping(organism=organism, dataType="gmt", inputGeneFile=enrichDbFile, sourceIdType=enrichDatabaseType, targetIdType=NULL, mappingOutput=FALSE, hostName=hostName)
			thisStandardId <- thisGeneSet$standardId  # should be just enrichDatabaseType here
			if (!is.null(standardId) && standardId != thisStandardId) {
				stop("Databases have inconsistent ID types. Mixed gene annotation databases with phosphosite databases?")
			}
			standardId <- thisStandardId

			thisGeneSet <- thisGeneSet$mapped %>% select(.data$geneSet, .data$description, gene=standardId) %>% distinct()

			# load local description files
			enrichDbDesFile <- enrichDatabaseDescriptionFile[[i]]
			if (!is.null(enrichDbDesFile)) {
				thisGeneSetDes <- .loadEnrichDatabaseDescriptionFile(thisGeneSet, enrichDbDesFile)
				geneSetDes <- rbind(geneSetDes, thisGeneSetDes)
			}

			fileName <- gsub(".gmt", "", basename(enrichDbFile), fixed=TRUE)
			thisGeneSet$database <- fileName
			geneSet <- rbind(geneSet, thisGeneSet)

			geneSetDag[fileName] <- list(NULL) # correct way to assign NULL to list element
			geneSetNet[fileName] <- list(NULL)
		}
	} else { # custom organisms
		for (i in 1:length(enrichDatabaseFile)) {
			enrichDbFile <- enrichDatabaseFile[[i]]
			if (is.null(enrichDbFile)) { next }
			thisGeneSet <- readGmt(enrichDbFile)

			enrichDbDesFile <- enrichDatabaseDescriptionFile[[i]]
			if (!is.null(enrichDbDesFile)) {
				thisGeneSetDes <- .loadEnrichDatabaseDescriptionFile(thisGeneSet, enrichDbDesFile)
				geneSetDes <- rbind(geneSetDes, thisGeneSetDes)
			}
			fileName <- gsub(".gmt", "", basename(enrichDbFile), fixed=TRUE)
			thisGeneSet$database <- fileName
			geneSet <- rbind(geneSet, thisGeneSet)

			geneSetDag[fileName] <- list(NULL)
			geneSetNet[fileName] <- list(NULL)
		}
	}
	if (is.null(geneSet)) { stop(enrichDatabaseError(type="empty")) }

	# unlist if just one database, for backward compatibility
	if (length(geneSetDag) == 1) { geneSetDag <- geneSetDag[[1]] }
	if (length(geneSetNet) == 1) { geneSetNet <- geneSetNet[[1]] }

	if (length(unique(geneSet$database)) == 1) {
		# remove database column for single source
		geneSet <- select(geneSet, -.data$database)
	}
	re <- list(geneSet=geneSet, geneSetDes=geneSetDes, geneSetDag=geneSetDag, geneSetNet=geneSetNet,standardId=standardId)
	return(re)
}

#' @importFrom httr GET content
#' @importFrom readr read_tsv
.loadGeneSetData <- function(hostName, organism, database, standardId, fileType) {
	# read gene set files from API or returns NULL
<<<<<<< HEAD
  cacheData<-cacheFileTxt(hostName, "geneset", query=list(organism=organism, database=database, standardId=standardId, fileType=fileType))
	if (cacheData$Succeed) {
		geneSetData <- read_tsv(cacheData$txtData, col_names=FALSE, col_types="cc")
=======
	if (startsWith(hostName, "file://")) {
		geneSetPath <- removeFileProtocol(file.path(hostName, "geneset", paste(paste(organism, database, standardId, sep="_"), fileType, sep=".")))
		if (file.exists(geneSetPath)) {
			geneSetData <- read_tsv(geneSetPath, col_names=FALSE, col_types="cc")
		} else {
			geneSetData <- NULL
		}
>>>>>>> c3df636f
	} else {
		geneSetUrl <- file.path(hostName,"api","geneset")
		response <- GET(geneSetUrl, query=list(organism=organism, database=database, standardId=standardId, fileType=fileType))
		if (response$status_code == 200) {
			geneSetData <- read_tsv(content(response), col_names=FALSE, col_types="cc")
		} else {
			geneSetData <- NULL
		}
	}
	if (!is.null(geneSetData) && fileType == "des") {
		colnames(geneSetData) <- c("geneSet", "description")
	}
	return(geneSetData)
}

#' @importFrom readr read_tsv
#' @importFrom tools file_ext
.loadEnrichDatabaseDescriptionFile <- function(geneSet, enrichDatabaseDescriptionFile) {
	if (file_ext(enrichDatabaseDescriptionFile) != "des") {
		warning(descriptionFileError("format"))
		return(NULL)
	} else {
		geneSetDes <- read_tsv(enrichDatabaseDescriptionFile, col_names=c("geneSet", "description"), col_types="cc")
		if (ncol(geneSetDes)!=2) {
			warning(descriptionFileError("columnNum"))
			return(NULL)
		} else {
			if (length(intersect(unique(geneSet$geneSet), geneSetDes$geneSet)) < 0.6 * length(unique(geneSet[,1]))) {
				warning(descriptionFileError("overlap"))
				return(NULL)
			} else {
				return(geneSetDes)
			}
		}
	}
}<|MERGE_RESOLUTION|>--- conflicted
+++ resolved
@@ -52,14 +52,6 @@
 			standardId <- thisStandardId
 
 			#########Read GMT file from the existing database###########
-<<<<<<< HEAD
-			query=list(organism=organism, database=enrichDatabase, standardId=standardId, fileType="gmt")
-			gmtUrl <- modify_url(file.path(hostName,"api","geneset"), query=query)
-			geneSet <- readGmt(gmtUrl, hostName, paths=c("geneset"), query=query)
-
-			if(.hasError(geneSet)){
-				return(geneSet)
-=======
 			if (startsWith(hostName, "file://")) {
 				gmtPath <- removeFileProtocol(file.path(hostName, "geneset", paste0(paste(organism, enrichDb, standardId, sep="_"), ".gmt")))
 				thisGeneSet <-  readGmt(gmtPath)
@@ -70,7 +62,6 @@
 				thisGeneSet <-  readGmt(gmtUrl)
 				thisGeneSet$database <- enrichDb
 				geneSet <- rbind(geneSet, thisGeneSet)
->>>>>>> c3df636f
 			}
 
 			#########Read the description file#############
@@ -150,11 +141,6 @@
 #' @importFrom readr read_tsv
 .loadGeneSetData <- function(hostName, organism, database, standardId, fileType) {
 	# read gene set files from API or returns NULL
-<<<<<<< HEAD
-  cacheData<-cacheFileTxt(hostName, "geneset", query=list(organism=organism, database=database, standardId=standardId, fileType=fileType))
-	if (cacheData$Succeed) {
-		geneSetData <- read_tsv(cacheData$txtData, col_names=FALSE, col_types="cc")
-=======
 	if (startsWith(hostName, "file://")) {
 		geneSetPath <- removeFileProtocol(file.path(hostName, "geneset", paste(paste(organism, database, standardId, sep="_"), fileType, sep=".")))
 		if (file.exists(geneSetPath)) {
@@ -162,7 +148,6 @@
 		} else {
 			geneSetData <- NULL
 		}
->>>>>>> c3df636f
 	} else {
 		geneSetUrl <- file.path(hostName,"api","geneset")
 		response <- GET(geneSetUrl, query=list(organism=organism, database=database, standardId=standardId, fileType=fileType))
