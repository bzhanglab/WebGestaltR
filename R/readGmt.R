--- conflicted
+++ resolved
@@ -8,23 +8,14 @@
 #' @importFrom tools file_ext
 #' @export
 #'
-readGmt <- function(gmtFile, hostName="", paths="", query=""){
+readGmt <- function(gmtFile){
 #####Change a gmt file to a three column matrix (gene set name, gene set description and genes)#######
-<<<<<<< HEAD
-	if (startsWith(gmtFile, "http")) {
-	  cacheData<-cacheFileTxt(hostName, paths, query)
-		if (cacheData$Succeed) {
-			data <- unlist(strsplit(cacheData$txtData, "\n", fixed=TRUE))
-		} else {
-			return(cacheData$Error)
-=======
 	if (startsWith(gmtFile, "http://") || startsWith(gmtFile, "https://")) {
-		response <- GET(gmtFile)
+		response <- cacheUrl(gmtFile)
 		if (response$status_code == 200) {
 			data <- unlist(strsplit(content(response), "\n", fixed=TRUE))
 		} else {
 			stop(webRequestError(response))
->>>>>>> c3df636f
 		}
 	} else {
 		if (file_ext(gmtFile) != "gmt") {
