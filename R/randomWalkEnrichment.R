#' @importFrom httr content modify_url
#' @importFrom readr read_tsv
#' @importFrom dplyr filter arrange %>% desc
randomWalkEnrichment <- function(organism, network, method, inputSeed, topRank, highlightSeedNum, sigMethod, fdrThr, topThr, projectDir, projectName, cache, hostName) {
    fileName <- paste(projectName, network, method, sep = ".")
    if (startsWith(hostName, "file://")) {
        net <- as.matrix(read_tsv(
            removeFileProtocol(file.path(hostName, "geneset", paste(organism, network, "entrezgene.net", sep = "_"))),
            col_names = FALSE, col_types = "cc"
        ))
        goAnn <- readGmt(removeFileProtocol(file.path(hostName, "geneset", paste(organism, "geneontology_Biological_Process", "genesymbol.gmt", sep = "_"))))
    } else {
        geneSetUrl <- file.path(hostName, "api", "geneset")
        # actually standard id is gene symbol for network
        response <- cacheUrl(geneSetUrl, cache = cache, query = list(organism = organism, database = network, standardId = "entrezgene", fileType = "net"))
        net <- as.matrix(read_tsv(content(response), col_names = FALSE, col_types = "cc"))
        # remove blank lines
        net <- net[net[, 1] != "" & net[, 2] != "", ]
        gmtUrl <- modify_url(geneSetUrl, query = list(organism = organism, database = "geneontology_Biological_Process", standardId = "genesymbol", fileType = "gmt"))
        goAnn <- readGmt(gmtUrl, cache = cache)
    }
    unique_nodes <- unlist(unique(c(net[, 1], net[, 2])))


    cat("Start Random Walk...\n")

    # seeds <- unlist(strsplit(inputSeed, ","))
    seeds <- inputSeed

    allNum <- length(seeds)
    write(seeds, file.path(projectDir, paste0(fileName, "_seeds.txt")))
    seeds <- intersect(unique_nodes, seeds)
    write(seeds, file.path(projectDir, paste0(fileName, "_seedsInNetwork.txt")))

    if (method == "Network_Retrieval_Prioritization") {
        if (length(seeds) < highlightSeedNum) {
            highlightSeedNum <- length(seeds)
        }
    }
    organize_net <- list()
    for (i in 1:nrow(net)) {
        organize_net[[i]] <- c(net[i, 1], net[i, 2])
    }
    random_walk_res <- nta_rust(organize_net, seeds)
    gS <- data.frame(name = random_walk_res$nodes, score = random_walk_res$scores, per = 1, stringsAsFactors = F)

    if (method == "Network_Expansion") {
        gS <- gS %>%
            filter(.data$name %in% setdiff(.data$name, seeds)) %>%
            arrange(desc(.data$score))
        candidate <- gS[1:topRank, ]
        allN <- c(seeds, candidate$name)
    } else {
        gS <- gS %>%
            filter(.data$name %in% seeds) %>%
            arrange(desc(.data$score))
        highSeeds <- gS[1:highlightSeedNum, "name"]
        allN <- seeds
        candidate <- gS
    }

    subNet <- net[net[, 1] %in% allN & net[, 2] %in% allN, ]
    allN <- union(subNet[, 1], subNet[, 2])

    if (length(allN) != 0) {
        termInfo <- .enrichmentFunction(organism, unique_nodes, allN, goAnn, seeds, sigMethod, fdrThr, topThr, hostName)
    } else {
        warning("Error: No sub-network is generated.")
        return(NULL)
    }

    cat("Output\n")
    if (method == "Network_Retrieval_Prioritization") {
        write(highSeeds, file.path(projectDir, paste0(fileName, "_highlightedSeeds.txt")))
    }
    overlapSeeds <- intersect(allN, seeds)
    x <- c(
        paste("Total number of genes in the selected network:", length(unique_nodes), "(used for the enrichment analysis)"),
        paste("Total number of seeds:", allNum),
        paste("Total number of seeds in the selected network:", length(seeds))
    )
    if (method == "Network_Expansion") {
        x <- c(
            x,
            paste("Total number of genes in the expanded sub-network:", length(allN), "(used for the enrichment analysis)"),
            paste("Total number of seeds in the expanded sub-network:", length(overlapSeeds)),
            paste("We select top", topRank, "neighbors based on the probability of random walk method. All seeds and top ranking neighbors in the expanded sub-network can enrich to", nrow(termInfo), "GO BP categories.")
        )
    } else {
        x <- c(
            x,
            paste("Total number of seeds in the retrieved sub-network:", length(allN), "(used for the enrichment analysis)"),
            paste("All seeds in the retrieved sub-network can enrich to", nrow(termInfo), "GO BP categories.")
        )
    }

    write(x, file.path(projectDir, paste0(fileName, "_resultSummary.txt")))
    write(overlapSeeds, file.path(projectDir, paste0(fileName, "_seedsInSubnetwork.txt")))
    write_tsv(as.data.frame(subNet), file.path(projectDir, paste0(fileName, "_randomWalkNetwork.txt")), col_names = FALSE)
    write_tsv(candidate, file.path(projectDir, paste0(fileName, "_candidate.txt")), col_names = FALSE)
    if (!is.null(termInfo)) {
        write_tsv(termInfo, file.path(projectDir, paste0(fileName, "_enrichedResult.txt")))
    }
    return(termInfo)
}

#' @importFrom dplyr select filter arrange left_join mutate %>%
#' @importFrom httr POST content
#' @importFrom readr read_tsv
#' @importFrom stats p.adjust phyper
.enrichmentFunction <- function(organism, reference, interest, goAnn, seeds, sigMethod, fdrThr, topThr, hostName) {
    goAnn <- select(goAnn, .data$gene, .data$geneSet)
    annRef <- filter(goAnn, .data$gene %in% reference)
    annInterest <- filter(goAnn, .data$gene %in% interest)

    allRefNum <- length(unique(annRef$gene))
    allInterestNum <- length(unique(annInterest$gene))

    refTermCount <- tapply(annRef$gene, annRef$geneSet, length)

    if (startsWith(hostName, "file://")) {
        refTermName <- read_tsv(
            removeFileProtocol(file.path(hostName, "geneset", paste(organism, "geneontology_Biological_Process", "entrezgene.des", sep = "_"))),
            col_names = c("id", "description"), col_types = "cc"
        ) %>% filter(.data$id %in% names(refTermCount))
    } else {
        geneSetUrl <- file.path(hostName, "api", "geneset")
        response <- POST(geneSetUrl, body = list(
            organism = organism, database = "geneontology_Biological_Process",
<<<<<<< HEAD
            fileType = "des", ids = unique(annRef$geneSet), version = "2024"
=======
            fileType = "des", ids = unique(annRef$geneSet), version=WEBGESTALT_DATA_VERSION
>>>>>>> e2bba4c7
        ), encode = "json")
        refTermName <- read_tsv(content(response), col_names = c("id", "description"), col_types = "cc") %>%
            filter(.data$id %in% names(refTermCount))
    }

    refTermCount <- data.frame(goId = names(refTermCount), size = as.numeric(refTermCount), stringsAsFactors = FALSE) %>%
        left_join(refTermName, by = c("goId" = "id")) %>%
        select(.data$goId, .data$description, .data$size) %>%
        arrange(.data$goId)
    interestTermCount <- tapply(annInterest$gene, annInterest$geneSet, length)

    interestTermGene <- tapply(annInterest$gene, annInterest$geneSet, .getGenes, seeds)


    interestTermCount <- data.frame(goId = names(interestTermCount), overlap = as.numeric(interestTermCount), interestGene = interestTermGene, stringsAsFactors = FALSE) %>%
        arrange(.data$goId)

    refInterestTermCount <- refTermCount

    refInterestTermCount$overlap <- vector("numeric", nrow(refInterestTermCount))
    refInterestTermCount[refInterestTermCount$goId %in% interestTermCount$goId, "overlap"] <- interestTermCount$overlap

    refInterestTermCount$interestGene <- vector("numeric", nrow(refInterestTermCount))
    refInterestTermCount[refInterestTermCount$goId %in% interestTermCount$goId, "interestGene"] <- interestTermCount$interestGene

    refInterestTermCount <- refInterestTermCount %>%
        mutate(
            expect = (allInterestNum / allRefNum) * .data$size,
            enrichmentRatio = .data$overlap / .data$expect,
            pValue = 1 - phyper(.data$overlap - 1, allInterestNum, allRefNum - allInterestNum, .data$size, lower.tail = TRUE, log.p = FALSE),
            FDR = p.adjust(.data$pValue, method = "BH")
        ) %>%
        arrange(.data$FDR, .data$pValue)


    if (sigMethod == "fdr") {
        refInterestTermCountSig <- filter(refInterestTermCount, .data$FDR < fdrThr)
    } else {
        refInterestTermCountSig <- refInterestTermCount[1:topThr, ]
    }

    return(refInterestTermCountSig)
}


.getGenes <- function(genelist, seeds) {
    genelist <- data.frame(gene = genelist, id = 0, stringsAsFactors = F)
    genelist[genelist[, 1] %in% seeds, 2] <- 1
    genelist <- paste(genelist[, 1], genelist[, 2], sep = "|")
    genelist <- paste(genelist, collapse = ";")
    return(genelist)
}<|MERGE_RESOLUTION|>--- conflicted
+++ resolved
@@ -127,11 +127,7 @@
         geneSetUrl <- file.path(hostName, "api", "geneset")
         response <- POST(geneSetUrl, body = list(
             organism = organism, database = "geneontology_Biological_Process",
-<<<<<<< HEAD
-            fileType = "des", ids = unique(annRef$geneSet), version = "2024"
-=======
             fileType = "des", ids = unique(annRef$geneSet), version=WEBGESTALT_DATA_VERSION
->>>>>>> e2bba4c7
         ), encode = "json")
         refTermName <- read_tsv(content(response), col_names = c("id", "description"), col_types = "cc") %>%
             filter(.data$id %in% names(refTermCount))
