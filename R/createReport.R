#' createReport
#'
#' Generate HTML report for ORA and GSEA
#'
#' @importFrom jsonlite toJSON
#' @importFrom whisker whisker.render
#'
#' @keywords internal
#'
createReport <- function(hostName, outputDirectory, organism = "hsapiens", projectName, enrichMethod, geneSet, geneSetDes, geneSetDag, geneSetNet,
                         interestingGeneMap, referenceGeneList, enrichedSig, geneTables, clusters, background, enrichDatabase = NULL, enrichDatabaseFile = NULL, enrichDatabaseType = NULL,
                         enrichDatabaseDescriptionFile = NULL, interestGeneFile = NULL, interestGene = NULL, interestGeneType = NULL, collapseMethod = "mean", referenceGeneFile = NULL,
                         referenceGene = NULL, referenceGeneType = NULL, referenceSet = NULL, minNum = 10, maxNum = 500, fdrMethod = "BH", sigMethod = "fdr", fdrThr = 0.05, topThr = 10,
                         reportNum = 20, perNum = 1000, p = 1, dagColor = "binary", is_meta = FALSE, outputHtmlFile = NULL) {
    if (is.null(outputHtmlFile)) {
        outputHtmlFile <- file.path(outputDirectory, paste0("Project_", projectName), paste0("Report_", projectName, ".html"))
    }
    # if hostname starts with "file://", it is used as WebGestaltReporter
    if (startsWith(hostName, "file://")) {
        # change back hostName for web assets and browsers will cache it.
        hostName <- "https://www.webgestalt.org"
    }

<<<<<<< HEAD
	# if hostname starts with "file://", it is used as WebGestaltReporter
	if (startsWith(hostName, "file://")) {
		# change back hostName for web assets and browsers will cache it.
		hostName <- "https://www.webgestalt.org"
	} else if (grepl("^https?://localhost", hostName)) {
		# Used when server is deployed locally
		hostName <- "../.."
	}
=======
    numAnnoRefUserId <- NULL
    dagJson <- list()
    allEnrichedSig <- enrichedSig
    repAdded <- FALSE
    if (organism != "others") {
        if (!is.null(enrichedSig) && reportNum < nrow(enrichedSig)) {
            if (enrichMethod == "ORA") {
                enrichedSig <- enrichedSig[1:reportNum, ]
            } else if (enrichMethod == "GSEA") {
                enrichedSig <- getTopGseaResults(enrichedSig, reportNum / 2)[[1]]
            }
            # Add representatives if they are not in top ReportNum. So could be more if ReportNum.is small and high redundancy in top
            numRes <- nrow(enrichedSig)
            enrichedSig <- keepRep(enrichedSig, allEnrichedSig, clusters$ap$representatives)
            enrichedSig <- keepRep(enrichedSig, allEnrichedSig, clusters$wsc$representatives)
            repAdded <- nrow(enrichedSig) > numRes
        }
        standardId <- interestingGeneMap$standardId
        if (enrichMethod == "ORA") {
            interestGeneList <- unique(interestingGeneMap$mapped[[standardId]])
            numAnnoRefUserId <- length(intersect(
                interestGeneList,
                intersect(referenceGeneList, geneSet$gene)
            ))
        }
>>>>>>> ec318dbb

        ##### Summary Tab ########
        bodyContent <- summaryDescription(projectName, organism, interestGeneFile, interestGene, interestGeneType, enrichMethod, enrichDatabase, enrichDatabaseFile, enrichDatabaseType, enrichDatabaseDescriptionFile, interestingGeneMap, referenceGeneList, referenceGeneFile, referenceGene, referenceGeneType, referenceSet, minNum, maxNum, sigMethod, fdrThr, topThr, fdrMethod, allEnrichedSig, reportNum, perNum, p, geneSet, repAdded, numAnnoRefUserId, hostName)

        ########### GOSlim summary #########################
        if (standardId == "entrezgene" && !is_meta) {
            bodyContent <- paste(bodyContent, goSlimReport(projectName), sep = "\n")
        }

        ############ Enrichment result ##################
        if (!is.null(enrichedSig)) {
            bodyContent <- paste(bodyContent, enrichResultSection(enrichMethod, enrichedSig, geneSet, geneSetDes, geneSetDag, geneSetNet, clusters), seq = "\n")
            if (!is.null(geneSetDag) && !is_meta) {
                if (!is.vector(geneSetDag)) {
                    # for backward compatibility, it is unlisted for single dataset
                    geneSetDag <- list(geneSetDag)
                    names(geneSetDag) <- ifelse(is.character(enrichDatabase), enrichDatabase, gsub(".gmt", "", basename(enrichDatabaseFile), fixed = TRUE))
                }
                for (name in names(geneSetDag)) {
                    dag <- geneSetDag[[name]]
                    if (is.null(dag)) {
                        # dagJson[[name]] <- list(NULL)
                        next
                    }
                    dagRes <- expandDag(enrichedSig$geneSet, dag)
                    dagEdges <- dagRes$edges
                    dagNodes <- getDagNodes(enrichedSig, dagRes$allNodes, geneSetDes, enrichMethod, dagColor)
                    dagJson[[name]] <- c(dagEdges, dagNodes)
                }
            }
        }
    } else {
        ########### Organism is others. No mapping information #############
        ############# Summary for the analysis ###################
        if (enrichMethod == "ORA") {
            numAnnoRefUserId <- length(intersect(
                interestingGeneMap,
                intersect(referenceGeneList, geneSet$gene)
            ))
        }
        if (!is.null(enrichedSig) && reportNum < nrow(enrichedSig)) {
            if (enrichMethod == "ORA") {
                enrichedSig <- enrichedSig[1:reportNum, ]
            } else if (enrichMethod == "GSEA") {
                enrichedSig <- getTopGseaResults(enrichedSig, reportNum / 2)[[1]]
            }
            # Add representatives if they are not in top ReportNum. So could be more if ReportNum.is small and high redundancy in top
            numRes <- nrow(enrichedSig)
            enrichedSig <- keepRep(enrichedSig, allEnrichedSig, clusters$ap$representatives)
            enrichedSig <- keepRep(enrichedSig, allEnrichedSig, clusters$wsc$representatives)
            repAdded <- nrow(enrichedSig) > numRes
        }

        bodyContent <- summaryDescription(projectName, organism, interestGeneFile, interestGene, interestGeneType, enrichMethod, enrichDatabase, enrichDatabaseFile, enrichDatabaseType, enrichDatabaseDescriptionFile, interestingGeneMap, referenceGeneList, referenceGeneFile, referenceGene, referenceGeneType, referenceSet, minNum, maxNum, sigMethod, fdrThr, topThr, fdrMethod, allEnrichedSig, reportNum, perNum, p, geneSet, repAdded, numAnnoRefUserId, hostName)

        ############## Enrich Result ################
        if (!is.null(enrichedSig)) {
            bodyContent <- paste(bodyContent, enrichResultSection(enrichMethod, enrichedSig, geneSet, geneSetDes, geneSetDag, geneSetNet, clusters), seq = "\n")
        }
        standardId <- NULL
    }
    if (is.null(enrichedSig)) {
        enrichedSig <- data.frame()
    }
    if (is.null(background)) {
        background <- data.frame()
    }
    version <- packageVersion("WebGestaltR")
    # use major and minor version numbers for JS lib. If API changes, version should be bumped
    # patch number should not matter
    version <- paste(version[1, 1], version[1, 2], sep = ".")
    hasGeneSetDag <- !is.null(geneSetDag)
    hasCytoscape <- hasGeneSetDag || !is.null(geneSetNet) # DAG or network needs cytoscape
    allDbNames <- unlist(c(enrichDatabase, unname(sapply(enrichDatabaseFile, function(x) {
        gsub(".gmt", "", basename(x), fixed = TRUE)
    })))) # sapply on NULL will return a list

    if (is_meta) {
        template <- readLines(system.file("templates/meta_partial_template.mustache", package = "WebGestaltR"))
        data <- list(
            hostName = hostName, bodyContent = bodyContent,
            organism = organism, enrichDatabaseJson = toJSON(allDbNames, auto_unbox = TRUE),
            sigJson = toJSON(enrichedSig, digits = 16), insigJson = toJSON(background, digits = 16),
            dagJson = toJSON(dagJson, auto_unbox = TRUE), hasGeneSetDag = hasGeneSetDag, version = version,
            clusterJson = toJSON(clusters), hasCytoscape = hasCytoscape,
            geneTableJson = toJSON(geneTables), standardId = standardId, numAnnoRefUserId = numAnnoRefUserId,
            methodIsGsea = enrichMethod == "GSEA", hasGeneSetDes = !is.null(geneSetDes)
        )
        cat(whisker.render(template, data), file = outputHtmlFile)
    } else {
        header <- readLines(system.file("templates/header.mustache", package = "WebGestaltR"))
        footer <- readLines(system.file("templates/footer.mustache", package = "WebGestaltR"))
        template <- readLines(system.file("templates/template.mustache", package = "WebGestaltR"))
        data <- list(
            hostName = hostName, bodyContent = bodyContent,
            organism = organism, enrichDatabaseJson = toJSON(allDbNames, auto_unbox = TRUE),
            sigJson = toJSON(enrichedSig, digits = 16), insigJson = toJSON(background, digits = 16),
            dagJson = toJSON(dagJson, auto_unbox = TRUE), hasGeneSetDag = hasGeneSetDag, version = version,
            clusterJson = toJSON(clusters), hasCytoscape = hasCytoscape,
            geneTableJson = toJSON(geneTables), standardId = standardId, numAnnoRefUserId = numAnnoRefUserId,
            methodIsGsea = enrichMethod == "GSEA", hasGeneSetDes = !is.null(geneSetDes)
        )
        cat(whisker.render(template, data, partials = list(header = header, footer = footer)), file = outputHtmlFile)
    }
}<|MERGE_RESOLUTION|>--- conflicted
+++ resolved
@@ -15,13 +15,6 @@
     if (is.null(outputHtmlFile)) {
         outputHtmlFile <- file.path(outputDirectory, paste0("Project_", projectName), paste0("Report_", projectName, ".html"))
     }
-    # if hostname starts with "file://", it is used as WebGestaltReporter
-    if (startsWith(hostName, "file://")) {
-        # change back hostName for web assets and browsers will cache it.
-        hostName <- "https://www.webgestalt.org"
-    }
-
-<<<<<<< HEAD
 	# if hostname starts with "file://", it is used as WebGestaltReporter
 	if (startsWith(hostName, "file://")) {
 		# change back hostName for web assets and browsers will cache it.
@@ -30,7 +23,6 @@
 		# Used when server is deployed locally
 		hostName <- "../.."
 	}
-=======
     numAnnoRefUserId <- NULL
     dagJson <- list()
     allEnrichedSig <- enrichedSig
@@ -56,7 +48,6 @@
                 intersect(referenceGeneList, geneSet$gene)
             ))
         }
->>>>>>> ec318dbb
 
         ##### Summary Tab ########
         bodyContent <- summaryDescription(projectName, organism, interestGeneFile, interestGene, interestGeneType, enrichMethod, enrichDatabase, enrichDatabaseFile, enrichDatabaseType, enrichDatabaseDescriptionFile, interestingGeneMap, referenceGeneList, referenceGeneFile, referenceGene, referenceGeneType, referenceSet, minNum, maxNum, sigMethod, fdrThr, topThr, fdrMethod, allEnrichedSig, reportNum, perNum, p, geneSet, repAdded, numAnnoRefUserId, hostName)
